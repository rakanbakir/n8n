import {
	DEFAULT_NEW_WORKFLOW_NAME,
	DUPLICATE_POSTFFIX,
	EnterpriseEditionFeature,
	ERROR_TRIGGER_NODE_TYPE,
	MAX_WORKFLOW_NAME_LENGTH,
	PLACEHOLDER_EMPTY_WORKFLOW_ID,
	START_NODE_TYPE,
	STORES,
} from '@/constants';
import type {
	ExecutionsQueryFilter,
	IExecutionDeleteFilter,
	IExecutionPushResponse,
	IExecutionResponse,
	IExecutionsCurrentSummaryExtended,
	IExecutionsListResponse,
	IExecutionsStopData,
	INewWorkflowData,
	INodeMetadata,
	INodeUi,
	INodeUpdatePropertiesInformation,
	IPushDataExecutionFinished,
	IPushDataNodeExecuteAfter,
	IPushDataUnsavedExecutionFinished,
	IStartRunData,
	IUpdateInformation,
	IUsedCredential,
	IUser,
	IWorkflowDataUpdate,
	IWorkflowDb,
	IWorkflowsMap,
	WorkflowsState,
	NodeMetadataMap,
	WorkflowMetadata,
} from '@/Interface';
import { defineStore } from 'pinia';
import type {
	IAbstractEventMessage,
	IConnection,
	IConnections,
	IDataObject,
	ExecutionSummary,
	INode,
	INodeConnections,
	INodeCredentials,
	INodeCredentialsDetails,
	INodeExecutionData,
	INodeIssueData,
	INodeIssueObjectProperty,
	INodeParameters,
	INodeTypeData,
	INodeTypes,
	IPinData,
	IRun,
	IRunData,
	IRunExecutionData,
	ITaskData,
	IWorkflowSettings,
} from 'n8n-workflow';
import { deepCopy, NodeHelpers, Workflow } from 'n8n-workflow';
import { findLast } from 'lodash-es';

import { useRootStore } from '@/stores/n8nRoot.store';
import {
	getActiveWorkflows,
	getActiveExecutions,
	getExecutionData,
	getExecutions,
	getNewWorkflow,
	getWorkflow,
	getWorkflows,
} from '@/api/workflows';
import { useUIStore } from '@/stores/ui.store';
import { dataPinningEventBus } from '@/event-bus';
import { isObject } from '@/utils/objectUtils';
import { getPairedItemsMapping } from '@/utils/pairedItemUtils';
import { isJsonKeyObject, isEmpty, stringSizeInBytes } from '@/utils/typesUtils';
import { makeRestApiRequest, unflattenExecutionData } from '@/utils/apiUtils';
import { useNDVStore } from '@/stores/ndv.store';
import { useNodeTypesStore } from '@/stores/nodeTypes.store';
import { useUsersStore } from '@/stores/users.store';
import { useSettingsStore } from '@/stores/settings.store';
import { getCredentialOnlyNodeTypeName } from '@/utils/credentialOnlyNodes';
<<<<<<< HEAD
import { useProjectsStore } from '@/features/projects/projects.store';
=======
import { ResponseError } from '@/utils/apiUtils';
import { i18n } from '@/plugins/i18n';
>>>>>>> 9a564af6

const defaults: Omit<IWorkflowDb, 'id'> & { settings: NonNullable<IWorkflowDb['settings']> } = {
	name: '',
	active: false,
	createdAt: -1,
	updatedAt: -1,
	connections: {},
	nodes: [],
	settings: {
		executionOrder: 'v1',
	},
	tags: [],
	pinData: {},
	versionId: '',
	usedCredentials: [],
};

const createEmptyWorkflow = (): IWorkflowDb => ({
	id: PLACEHOLDER_EMPTY_WORKFLOW_ID,
	...defaults,
});

let cachedWorkflowKey: string | null = '';
let cachedWorkflow: Workflow | null = null;

export const useWorkflowsStore = defineStore(STORES.WORKFLOWS, {
	state: (): WorkflowsState => ({
		workflow: createEmptyWorkflow(),
		usedCredentials: {},
		activeWorkflows: [],
		activeExecutions: [],
		currentWorkflowExecutions: [],
		activeWorkflowExecution: null,
		finishedExecutionsCount: 0,
		workflowExecutionData: null,
		workflowExecutionPairedItemMappings: {},
		workflowsById: {},
		subWorkflowExecutionError: null,
		activeExecutionId: null,
		executingNode: [],
		executionWaitingForWebhook: false,
		nodeMetadata: {},
		isInDebugMode: false,
		chatMessages: [],
	}),
	getters: {
		// Workflow getters
		workflowName(): string {
			return this.workflow.name;
		},
		workflowId(): string {
			return this.workflow.id;
		},
		workflowVersionId(): string | undefined {
			return this.workflow.versionId;
		},
		workflowSettings(): IWorkflowSettings {
			return this.workflow.settings ?? { ...defaults.settings };
		},
		workflowTags(): string[] {
			return this.workflow.tags as string[];
		},
		allWorkflows(): IWorkflowDb[] {
			return Object.values(this.workflowsById).sort((a, b) => a.name.localeCompare(b.name));
		},
		isNewWorkflow(): boolean {
			return this.workflow.id === PLACEHOLDER_EMPTY_WORKFLOW_ID;
		},
		isWorkflowActive(): boolean {
			return this.workflow.active;
		},
		workflowTriggerNodes(): INodeUi[] {
			return this.workflow.nodes.filter((node: INodeUi) => {
				const nodeTypesStore = useNodeTypesStore();
				const nodeType = nodeTypesStore.getNodeType(node.type, node.typeVersion);
				return nodeType && nodeType.group.includes('trigger');
			});
		},
		currentWorkflowHasWebhookNode(): boolean {
			return !!this.workflow.nodes.find((node: INodeUi) => !!node.webhookId); // includes Wait node
		},
		getWorkflowRunData(): IRunData | null {
			if (!this.workflowExecutionData?.data?.resultData) {
				return null;
			}
			return this.workflowExecutionData.data.resultData.runData;
		},
		getWorkflowResultDataByNodeName() {
			return (nodeName: string): ITaskData[] | null => {
				const workflowRunData = this.getWorkflowRunData;

				if (workflowRunData === null) {
					return null;
				}
				if (!workflowRunData.hasOwnProperty(nodeName)) {
					return null;
				}
				return workflowRunData[nodeName];
			};
		},
		getWorkflowById() {
			return (id: string): IWorkflowDb => this.workflowsById[id];
		},

		// Node getters
		allConnections(): IConnections {
			return this.workflow.connections;
		},
		outgoingConnectionsByNodeName() {
			return (nodeName: string): INodeConnections => {
				if (this.workflow.connections.hasOwnProperty(nodeName)) {
					return this.workflow.connections[nodeName];
				}
				return {};
			};
		},
		isNodeInOutgoingNodeConnections() {
			return (firstNode: string, secondNode: string): boolean => {
				const firstNodeConnections = this.outgoingConnectionsByNodeName(firstNode);
				if (!firstNodeConnections?.main?.[0]) return false;
				const connections = firstNodeConnections.main[0];
				if (connections.some((node) => node.node === secondNode)) return true;
				return connections.some((node) =>
					this.isNodeInOutgoingNodeConnections(node.node, secondNode),
				);
			};
		},
		allNodes(): INodeUi[] {
			return this.workflow.nodes;
		},
		/**
		 * Names of all nodes currently on canvas.
		 */
		canvasNames(): Set<string> {
			return new Set(this.allNodes.map((n) => n.name));
		},
		nodesByName(): { [name: string]: INodeUi } {
			return this.workflow.nodes.reduce((accu: { [name: string]: INodeUi }, node) => {
				accu[node.name] = node;
				return accu;
			}, {});
		},
		getNodeByName() {
			return (nodeName: string): INodeUi | null => this.nodesByName[nodeName] || null;
		},
		getNodeById() {
			return (nodeId: string): INodeUi | undefined =>
				this.workflow.nodes.find((node: INodeUi) => {
					return node.id === nodeId;
				});
		},
		nodesIssuesExist(): boolean {
			for (const node of this.workflow.nodes) {
				if (node.issues === undefined || Object.keys(node.issues).length === 0) {
					continue;
				}
				return true;
			}
			return false;
		},
		pinnedWorkflowData(): IPinData | undefined {
			return this.workflow.pinData;
		},
		shouldReplaceInputDataWithPinData(): boolean {
			return !this.activeWorkflowExecution || this.activeWorkflowExecution?.mode === 'manual';
		},
		executedNode(): string | undefined {
			return this.workflowExecutionData ? this.workflowExecutionData.executedNode : undefined;
		},
		getParametersLastUpdate(): (name: string) => number | undefined {
			return (nodeName: string) => this.nodeMetadata[nodeName]?.parametersLastUpdatedAt;
		},

		isNodePristine(): (name: string) => boolean {
			return (nodeName: string) =>
				this.nodeMetadata[nodeName] === undefined || this.nodeMetadata[nodeName].pristine;
		},
		isNodeExecuting(): (nodeName: string) => boolean {
			return (nodeName: string) => this.executingNode.includes(nodeName);
		},
		// Executions getters
		getExecutionDataById(): (id: string) => ExecutionSummary | undefined {
			return (id: string): ExecutionSummary | undefined =>
				this.currentWorkflowExecutions.find((execution) => execution.id === id);
		},
		getAllLoadedFinishedExecutions(): ExecutionSummary[] {
			return this.currentWorkflowExecutions.filter(
				(ex) => ex.finished === true || ex.stoppedAt !== undefined,
			);
		},
		getWorkflowExecution(): IExecutionResponse | null {
			return this.workflowExecutionData;
		},
		getTotalFinishedExecutionsCount(): number {
			return this.finishedExecutionsCount;
		},
		getPastChatMessages(): string[] {
			return Array.from(new Set(this.chatMessages));
		},
	},
	actions: {
		getPinDataSize(pinData: Record<string, string | INodeExecutionData[]> = {}): number {
			return Object.values(pinData).reduce<number>((acc, value) => {
				return acc + stringSizeInBytes(value);
			}, 0);
		},
		getNodeTypes(): INodeTypes {
			const nodeTypes: INodeTypes = {
				nodeTypes: {},
				init: async (nodeTypes?: INodeTypeData): Promise<void> => {},
				// @ts-ignore
				getByNameAndVersion: (nodeType: string, version?: number): INodeType | undefined => {
					const nodeTypeDescription = useNodeTypesStore().getNodeType(nodeType, version);

					if (nodeTypeDescription === null) {
						return undefined;
					}

					return {
						description: nodeTypeDescription,
						// As we do not have the trigger/poll functions available in the frontend
						// we use the information available to figure out what are trigger nodes
						// @ts-ignore
						trigger:
							(![ERROR_TRIGGER_NODE_TYPE, START_NODE_TYPE].includes(nodeType) &&
								nodeTypeDescription.inputs.length === 0 &&
								!nodeTypeDescription.webhooks) ||
							undefined,
					};
				},
			};

			return nodeTypes;
		},

		// Returns a shallow copy of the nodes which means that all the data on the lower
		// levels still only gets referenced but the top level object is a different one.
		// This has the advantage that it is very fast and does not cause problems with vuex
		// when the workflow replaces the node-parameters.
		getNodes(): INodeUi[] {
			const nodes = this.allNodes;
			const returnNodes: INodeUi[] = [];

			for (const node of nodes) {
				returnNodes.push(Object.assign({}, node));
			}

			return returnNodes;
		},

		// Returns a workflow instance.
		getWorkflow(nodes: INodeUi[], connections: IConnections, copyData?: boolean): Workflow {
			const nodeTypes = this.getNodeTypes();
			let workflowId: string | undefined = this.workflowId;
			if (workflowId && workflowId === PLACEHOLDER_EMPTY_WORKFLOW_ID) {
				workflowId = undefined;
			}

			cachedWorkflow = new Workflow({
				id: workflowId,
				name: this.workflowName,
				nodes: copyData ? deepCopy(nodes) : nodes,
				connections: copyData ? deepCopy(connections) : connections,
				active: false,
				nodeTypes,
				settings: this.workflowSettings,
				// @ts-ignore
				pinData: this.pinnedWorkflowData,
			});

			return cachedWorkflow;
		},

		getCurrentWorkflow(copyData?: boolean): Workflow {
			const nodes = this.getNodes();
			const connections = this.allConnections;
			const cacheKey = JSON.stringify({ nodes, connections });
			if (!copyData && cachedWorkflow && cacheKey === cachedWorkflowKey) {
				return cachedWorkflow;
			}
			cachedWorkflowKey = cacheKey;

			return this.getWorkflow(nodes, connections, copyData);
		},

		// Returns a workflow from a given URL
		async getWorkflowFromUrl(url: string): Promise<IWorkflowDb> {
			const rootStore = useRootStore();
			return await makeRestApiRequest(rootStore.getRestApiContext, 'GET', '/workflows/from-url', {
				url,
			});
		},

		async getActivationError(id: string): Promise<string | undefined> {
			const rootStore = useRootStore();
			return await makeRestApiRequest(
				rootStore.getRestApiContext,
				'GET',
				`/active-workflows/error/${id}`,
			);
		},

		async fetchAllWorkflows(projectId?: string): Promise<IWorkflowDb[]> {
			const rootStore = useRootStore();

			const filter = {
				projectId,
			};

			const workflows = await getWorkflows(
				rootStore.getRestApiContext,
				isEmpty(filter) ? undefined : filter,
			);
			this.setWorkflows(workflows);
			return workflows;
		},

		async fetchWorkflow(id: string): Promise<IWorkflowDb> {
			const rootStore = useRootStore();
			const workflow = await getWorkflow(rootStore.getRestApiContext, id);
			this.addWorkflow(workflow);
			return workflow;
		},

		async getNewWorkflowData(name?: string, projectId?: string): Promise<INewWorkflowData> {
			let workflowData = {
				name: '',
				onboardingFlowEnabled: false,
				settings: { ...defaults.settings },
			};
			try {
				const rootStore = useRootStore();

				const data: IDataObject = {
					name,
					projectId,
				};

				workflowData = await getNewWorkflow(
					rootStore.getRestApiContext,
					isEmpty(data) ? undefined : data,
				);
			} catch (e) {
				// in case of error, default to original name
				workflowData.name = name || DEFAULT_NEW_WORKFLOW_NAME;
			}

			this.setWorkflowName({ newName: workflowData.name, setStateDirty: false });

			return workflowData;
		},

		resetWorkflow() {
			const usersStore = useUsersStore();
			const settingsStore = useSettingsStore();

			this.workflow = createEmptyWorkflow();

			if (settingsStore.isEnterpriseFeatureEnabled(EnterpriseEditionFeature.Sharing)) {
				this.workflow = {
					...this.workflow,
					ownedBy: usersStore.currentUser as IUser,
				};
			}
		},

		resetState(): void {
			this.removeAllConnections({ setStateDirty: false });
			this.removeAllNodes({ setStateDirty: false, removePinData: true });

			// Reset workflow execution data
			this.setWorkflowExecutionData(null);
			this.resetAllNodesIssues();

			this.setActive(defaults.active);
			this.setWorkflowId(PLACEHOLDER_EMPTY_WORKFLOW_ID);
			this.setWorkflowName({ newName: '', setStateDirty: false });
			this.setWorkflowSettings({ ...defaults.settings });
			this.setWorkflowTagIds([]);

			this.activeExecutionId = null;
			this.executingNode.length = 0;
			this.executionWaitingForWebhook = false;
		},

		addExecutingNode(nodeName: string): void {
			this.executingNode.push(nodeName);
		},

		removeExecutingNode(nodeName: string): void {
			this.executingNode = this.executingNode.filter((name) => name !== nodeName);
		},

		setWorkflowId(id: string): void {
			this.workflow.id = id === 'new' ? PLACEHOLDER_EMPTY_WORKFLOW_ID : id;
		},

		setUsedCredentials(data: IUsedCredential[]) {
			this.workflow.usedCredentials = data;
			this.usedCredentials = data.reduce<{ [name: string]: IUsedCredential }>(
				(accu, credential) => {
					accu[credential.id] = credential;
					return accu;
				},
				{},
			);
		},

		setWorkflowName(data: { newName: string; setStateDirty: boolean }): void {
			if (data.setStateDirty) {
				const uiStore = useUIStore();
				uiStore.stateIsDirty = true;
			}
			this.workflow.name = data.newName;

			if (
				this.workflow.id !== PLACEHOLDER_EMPTY_WORKFLOW_ID &&
				this.workflowsById[this.workflow.id]
			) {
				this.workflowsById[this.workflow.id].name = data.newName;
			}
		},

		setWorkflowVersionId(versionId: string): void {
			this.workflow.versionId = versionId;
		},

		// replace invalid credentials in workflow
		replaceInvalidWorkflowCredentials(data: {
			credentials: INodeCredentialsDetails;
			invalid: INodeCredentialsDetails;
			type: string;
		}): void {
			this.workflow.nodes.forEach((node: INodeUi) => {
				const nodeCredentials: INodeCredentials | undefined = (node as unknown as INode)
					.credentials;

				if (!nodeCredentials?.[data.type]) {
					return;
				}

				const nodeCredentialDetails: INodeCredentialsDetails | string = nodeCredentials[data.type];

				if (
					typeof nodeCredentialDetails === 'string' &&
					nodeCredentialDetails === data.invalid.name
				) {
					(node.credentials as INodeCredentials)[data.type] = data.credentials;
					return;
				}

				if (nodeCredentialDetails.id === null) {
					if (nodeCredentialDetails.name === data.invalid.name) {
						(node.credentials as INodeCredentials)[data.type] = data.credentials;
					}
					return;
				}

				if (nodeCredentialDetails.id === data.invalid.id) {
					(node.credentials as INodeCredentials)[data.type] = data.credentials;
				}
			});
		},

		setWorkflows(workflows: IWorkflowDb[]): void {
			this.workflowsById = workflows.reduce<IWorkflowsMap>((acc, workflow: IWorkflowDb) => {
				if (workflow.id) {
					acc[workflow.id] = workflow;
				}

				return acc;
			}, {});
		},

		async deleteWorkflow(id: string): Promise<void> {
			const rootStore = useRootStore();
			await makeRestApiRequest(rootStore.getRestApiContext, 'DELETE', `/workflows/${id}`);
			const { [id]: deletedWorkflow, ...workflows } = this.workflowsById;
			this.workflowsById = workflows;
		},

		addWorkflow(workflow: IWorkflowDb): void {
			this.workflowsById = {
				...this.workflowsById,
				[workflow.id]: {
					...this.workflowsById[workflow.id],
					...deepCopy(workflow),
				},
			};
		},

		setWorkflowActive(workflowId: string): void {
			const uiStore = useUIStore();
			uiStore.stateIsDirty = false;
			const index = this.activeWorkflows.indexOf(workflowId);
			if (index === -1) {
				this.activeWorkflows.push(workflowId);
			}
			if (this.workflowsById[workflowId]) {
				this.workflowsById[workflowId].active = true;
			}
			if (workflowId === this.workflow.id) {
				this.setActive(true);
			}
		},

		setWorkflowInactive(workflowId: string): void {
			const index = this.activeWorkflows.indexOf(workflowId);
			if (index !== -1) {
				this.activeWorkflows.splice(index, 1);
			}
			if (this.workflowsById[workflowId]) {
				this.workflowsById[workflowId].active = false;
			}
			if (workflowId === this.workflow.id) {
				this.setActive(false);
			}
		},

		async fetchActiveWorkflows(): Promise<string[]> {
			const rootStore = useRootStore();
			const activeWorkflows = await getActiveWorkflows(rootStore.getRestApiContext);
			this.activeWorkflows = activeWorkflows;
			return activeWorkflows;
		},

		setActive(newActive: boolean): void {
			this.workflow.active = newActive;
		},

		async getDuplicateCurrentWorkflowName(currentWorkflowName: string): Promise<string> {
			if (
				currentWorkflowName &&
				currentWorkflowName.length + DUPLICATE_POSTFFIX.length >= MAX_WORKFLOW_NAME_LENGTH
			) {
				return currentWorkflowName;
			}

			let newName = `${currentWorkflowName}${DUPLICATE_POSTFFIX}`;
			try {
				const rootStore = useRootStore();
				const newWorkflow = await getNewWorkflow(rootStore.getRestApiContext, newName);
				newName = newWorkflow.name;
			} catch (e) {}
			return newName;
		},

		// Node actions
		setWorkflowExecutionData(workflowResultData: IExecutionResponse | null): void {
			this.workflowExecutionData = workflowResultData;
			this.workflowExecutionPairedItemMappings = getPairedItemsMapping(this.workflowExecutionData);
		},

		setWorkflowExecutionRunData(workflowResultData: IRunExecutionData): void {
			if (this.workflowExecutionData) this.workflowExecutionData.data = workflowResultData;
		},

		setWorkflowSettings(workflowSettings: IWorkflowSettings): void {
			this.workflow = {
				...this.workflow,
				settings: workflowSettings as IWorkflowDb['settings'],
			};
		},

		setWorkflowPinData(pinData: IPinData): void {
			this.workflow = {
				...this.workflow,
				pinData: pinData || {},
			};
			dataPinningEventBus.emit('pin-data', pinData || {});
		},

		setWorkflowTagIds(tags: string[]): void {
			this.workflow = {
				...this.workflow,
				tags,
			};
		},

		addWorkflowTagIds(tags: string[]): void {
			this.workflow = {
				...this.workflow,
				tags: [...new Set([...(this.workflow.tags || []), ...tags])] as IWorkflowDb['tags'],
			};
		},

		removeWorkflowTagId(tagId: string): void {
			const tags = this.workflow.tags as string[];
			const updated = tags.filter((id: string) => id !== tagId);
			this.workflow = {
				...this.workflow,
				tags: updated as IWorkflowDb['tags'],
			};
		},

		setWorkflowMetadata(metadata: WorkflowMetadata | undefined): void {
			this.workflow.meta = metadata;
		},

		addToWorkflowMetadata(data: Partial<WorkflowMetadata>): void {
			this.workflow.meta = {
				...this.workflow.meta,
				...data,
			};
		},

		setWorkflow(workflow: IWorkflowDb): void {
			this.workflow = workflow;
			this.workflow = {
				...this.workflow,
				...(!this.workflow.hasOwnProperty('active') ? { active: false } : {}),
				...(!this.workflow.hasOwnProperty('connections') ? { connections: {} } : {}),
				...(!this.workflow.hasOwnProperty('createdAt') ? { createdAt: -1 } : {}),
				...(!this.workflow.hasOwnProperty('updatedAt') ? { updatedAt: -1 } : {}),
				...(!this.workflow.hasOwnProperty('id') ? { id: PLACEHOLDER_EMPTY_WORKFLOW_ID } : {}),
				...(!this.workflow.hasOwnProperty('nodes') ? { nodes: [] } : {}),
				...(!this.workflow.hasOwnProperty('settings')
					? { settings: { ...defaults.settings } }
					: {}),
			};
		},

		pinData(payload: { node: INodeUi; data: INodeExecutionData[] }): void {
			if (!this.workflow.pinData) {
				this.workflow = { ...this.workflow, pinData: {} };
			}

			if (!Array.isArray(payload.data)) {
				payload.data = [payload.data];
			}

			const storedPinData = payload.data.map((item) =>
				isJsonKeyObject(item) ? { json: item.json } : { json: item },
			);

			this.workflow = {
				...this.workflow,
				pinData: {
					...this.workflow.pinData,
					[payload.node.name]: storedPinData,
				},
			};

			const uiStore = useUIStore();
			uiStore.stateIsDirty = true;

			dataPinningEventBus.emit('pin-data', { [payload.node.name]: storedPinData });
		},

		unpinData(payload: { node: INodeUi }): void {
			if (!this.workflow.pinData) {
				this.workflow = { ...this.workflow, pinData: {} };
			}

			const { [payload.node.name]: _, ...pinData } = this.workflow.pinData!;
			this.workflow = {
				...this.workflow,
				pinData,
			};

			const uiStore = useUIStore();
			uiStore.stateIsDirty = true;

			dataPinningEventBus.emit('unpin-data', { [payload.node.name]: undefined });
		},

		addConnection(data: { connection: IConnection[] }): void {
			if (data.connection.length !== 2) {
				// All connections need two entries
				// TODO: Check if there is an error or whatever that is supposed to be returned
				return;
			}
			const sourceData: IConnection = data.connection[0];
			const destinationData: IConnection = data.connection[1];

			// Check if source node and type exist already and if not add them
			if (!this.workflow.connections.hasOwnProperty(sourceData.node)) {
				this.workflow = {
					...this.workflow,
					connections: {
						...this.workflow.connections,
						[sourceData.node]: {},
					},
				};
			}
			if (!this.workflow.connections[sourceData.node].hasOwnProperty(sourceData.type)) {
				this.workflow = {
					...this.workflow,
					connections: {
						...this.workflow.connections,
						[sourceData.node]: {
							...this.workflow.connections[sourceData.node],
							[sourceData.type]: [],
						},
					},
				};
			}
			if (
				this.workflow.connections[sourceData.node][sourceData.type].length <
				sourceData.index + 1
			) {
				for (
					let i = this.workflow.connections[sourceData.node][sourceData.type].length;
					i <= sourceData.index;
					i++
				) {
					this.workflow.connections[sourceData.node][sourceData.type].push([]);
				}
			}

			// Check if the same connection exists already
			const checkProperties = ['index', 'node', 'type'] as Array<keyof IConnection>;
			let propertyName: keyof IConnection;
			let connectionExists = false;
			connectionLoop: for (const existingConnection of this.workflow.connections[sourceData.node][
				sourceData.type
			][sourceData.index]) {
				for (propertyName of checkProperties) {
					if (existingConnection[propertyName] !== destinationData[propertyName]) {
						continue connectionLoop;
					}
				}
				connectionExists = true;
				break;
			}
			// Add the new connection if it does not exist already
			if (!connectionExists) {
				this.workflow.connections[sourceData.node][sourceData.type][sourceData.index].push(
					destinationData,
				);
			}
		},

		removeConnection(data: { connection: IConnection[] }): void {
			const sourceData = data.connection[0];
			const destinationData = data.connection[1];

			if (!this.workflow.connections.hasOwnProperty(sourceData.node)) {
				return;
			}
			if (!this.workflow.connections[sourceData.node].hasOwnProperty(sourceData.type)) {
				return;
			}
			if (
				this.workflow.connections[sourceData.node][sourceData.type].length <
				sourceData.index + 1
			) {
				return;
			}
			const uiStore = useUIStore();
			uiStore.stateIsDirty = true;

			const connections =
				this.workflow.connections[sourceData.node][sourceData.type][sourceData.index];
			for (const index in connections) {
				if (
					connections[index].node === destinationData.node &&
					connections[index].type === destinationData.type &&
					connections[index].index === destinationData.index
				) {
					// Found the connection to remove
					connections.splice(parseInt(index, 10), 1);
				}
			}
		},

		removeAllConnections(data: { setStateDirty: boolean }): void {
			if (data && data.setStateDirty) {
				const uiStore = useUIStore();
				uiStore.stateIsDirty = true;
			}
			this.workflow.connections = {};
		},

		removeAllNodeConnection(node: INodeUi): void {
			const uiStore = useUIStore();
			uiStore.stateIsDirty = true;
			// Remove all source connections
			if (this.workflow.connections.hasOwnProperty(node.name)) {
				delete this.workflow.connections[node.name];
			}

			// Remove all destination connections
			const indexesToRemove = [];
			let sourceNode: string,
				type: string,
				sourceIndex: string,
				connectionIndex: string,
				connectionData: IConnection;
			for (sourceNode of Object.keys(this.workflow.connections)) {
				for (type of Object.keys(this.workflow.connections[sourceNode])) {
					for (sourceIndex of Object.keys(this.workflow.connections[sourceNode][type])) {
						indexesToRemove.length = 0;
						for (connectionIndex of Object.keys(
							this.workflow.connections[sourceNode][type][parseInt(sourceIndex, 10)],
						)) {
							connectionData =
								this.workflow.connections[sourceNode][type][parseInt(sourceIndex, 10)][
									parseInt(connectionIndex, 10)
								];
							if (connectionData.node === node.name) {
								indexesToRemove.push(connectionIndex);
							}
						}

						indexesToRemove.forEach((index) => {
							this.workflow.connections[sourceNode][type][parseInt(sourceIndex, 10)].splice(
								parseInt(index, 10),
								1,
							);
						});
					}
				}
			}
		},

		renameNodeSelectedAndExecution(nameData: { old: string; new: string }): void {
			const uiStore = useUIStore();
			uiStore.stateIsDirty = true;
			// If node has any WorkflowResultData rename also that one that the data
			// does still get displayed also after node got renamed
			if (
				this.workflowExecutionData?.data &&
				this.workflowExecutionData.data.resultData.runData.hasOwnProperty(nameData.old)
			) {
				this.workflowExecutionData.data.resultData.runData[nameData.new] =
					this.workflowExecutionData.data.resultData.runData[nameData.old];
				delete this.workflowExecutionData.data.resultData.runData[nameData.old];
			}

			// In case the renamed node was last selected set it also there with the new name
			if (uiStore.lastSelectedNode === nameData.old) {
				uiStore.lastSelectedNode = nameData.new;
			}

			const { [nameData.old]: removed, ...rest } = this.nodeMetadata;
			this.nodeMetadata = { ...rest, [nameData.new]: this.nodeMetadata[nameData.old] };

			if (this.workflow.pinData && this.workflow.pinData.hasOwnProperty(nameData.old)) {
				const { [nameData.old]: renamed, ...restPinData } = this.workflow.pinData;
				this.workflow = {
					...this.workflow,
					pinData: {
						...restPinData,
						[nameData.new]: renamed,
					},
				};
			}
		},

		resetAllNodesIssues(): boolean {
			this.workflow.nodes.forEach((node) => {
				node.issues = undefined;
			});
			return true;
		},

		updateNodeAtIndex(nodeIndex: number, nodeData: Partial<INodeUi>): void {
			if (nodeIndex !== -1) {
				const node = this.workflow.nodes[nodeIndex];
				this.workflow = {
					...this.workflow,
					nodes: [
						...this.workflow.nodes.slice(0, nodeIndex),
						{ ...node, ...nodeData },
						...this.workflow.nodes.slice(nodeIndex + 1),
					],
				};
			}
		},

		setNodeIssue(nodeIssueData: INodeIssueData): boolean {
			const nodeIndex = this.workflow.nodes.findIndex((node) => {
				return node.name === nodeIssueData.node;
			});

			if (nodeIndex === -1) {
				return false;
			}

			const node = this.workflow.nodes[nodeIndex];

			if (nodeIssueData.value === null) {
				// Remove the value if one exists
				if (node.issues?.[nodeIssueData.type] === undefined) {
					// No values for type exist so nothing has to get removed
					return true;
				}

				const { [nodeIssueData.type]: removedNodeIssue, ...remainingNodeIssues } = node.issues;
				this.updateNodeAtIndex(nodeIndex, {
					issues: remainingNodeIssues,
				});
			} else {
				if (node.issues === undefined) {
					this.updateNodeAtIndex(nodeIndex, {
						issues: {},
					});
				}

				this.updateNodeAtIndex(nodeIndex, {
					issues: {
						...node.issues,
						[nodeIssueData.type]: nodeIssueData.value as INodeIssueObjectProperty,
					},
				});
			}
			return true;
		},

		addNode(nodeData: INodeUi): void {
			if (!nodeData.hasOwnProperty('name')) {
				// All nodes have to have a name
				// TODO: Check if there is an error or whatever that is supposed to be returned
				return;
			}

			if (nodeData.extendsCredential) {
				nodeData.type = getCredentialOnlyNodeTypeName(nodeData.extendsCredential);
			}

			this.workflow.nodes.push(nodeData);
			// Init node metadata
			if (!this.nodeMetadata[nodeData.name]) {
				this.nodeMetadata = { ...this.nodeMetadata, [nodeData.name]: {} as INodeMetadata };
			}
		},

		removeNode(node: INodeUi): void {
			const uiStore = useUIStore();
			const { [node.name]: removedNodeMetadata, ...remainingNodeMetadata } = this.nodeMetadata;
			this.nodeMetadata = remainingNodeMetadata;

			if (this.workflow.pinData && this.workflow.pinData.hasOwnProperty(node.name)) {
				const { [node.name]: removedPinData, ...remainingPinData } = this.workflow.pinData;
				this.workflow = {
					...this.workflow,
					pinData: remainingPinData,
				};
			}

			for (let i = 0; i < this.workflow.nodes.length; i++) {
				if (this.workflow.nodes[i].name === node.name) {
					this.workflow = {
						...this.workflow,
						nodes: [...this.workflow.nodes.slice(0, i), ...this.workflow.nodes.slice(i + 1)],
					};

					uiStore.stateIsDirty = true;
					return;
				}
			}
		},

		removeAllNodes(data: { setStateDirty: boolean; removePinData: boolean }): void {
			if (data.setStateDirty) {
				const uiStore = useUIStore();
				uiStore.stateIsDirty = true;
			}

			if (data.removePinData) {
				this.workflow = {
					...this.workflow,
					pinData: {},
				};
			}

			this.workflow.nodes.splice(0, this.workflow.nodes.length);
			this.nodeMetadata = {};
		},

		updateNodeProperties(updateInformation: INodeUpdatePropertiesInformation): void {
			// Find the node that should be updated
			const nodeIndex = this.workflow.nodes.findIndex((node) => {
				return node.name === updateInformation.name;
			});

			if (nodeIndex !== -1) {
				for (const key of Object.keys(updateInformation.properties)) {
					const uiStore = useUIStore();
					uiStore.stateIsDirty = true;

					this.updateNodeAtIndex(nodeIndex, {
						[key]: updateInformation.properties[key],
					});
				}
			}
		},

		setNodeValue(updateInformation: IUpdateInformation): void {
			// Find the node that should be updated
			const nodeIndex = this.workflow.nodes.findIndex((node) => {
				return node.name === updateInformation.name;
			});

			if (nodeIndex === -1 || !updateInformation.key) {
				throw new Error(
					`Node with the name "${updateInformation.name}" could not be found to set parameter.`,
				);
			}

			const uiStore = useUIStore();
			uiStore.stateIsDirty = true;

			this.updateNodeAtIndex(nodeIndex, {
				[updateInformation.key]: updateInformation.value,
			});
		},

		setNodeParameters(updateInformation: IUpdateInformation, append?: boolean): void {
			// Find the node that should be updated
			const nodeIndex = this.workflow.nodes.findIndex((node) => {
				return node.name === updateInformation.name;
			});

			if (nodeIndex === -1) {
				throw new Error(
					`Node with the name "${updateInformation.name}" could not be found to set parameter.`,
				);
			}

			const node = this.workflow.nodes[nodeIndex];

			const uiStore = useUIStore();
			uiStore.stateIsDirty = true;
			const newParameters =
				!!append && isObject(updateInformation.value)
					? { ...node.parameters, ...updateInformation.value }
					: updateInformation.value;

			this.updateNodeAtIndex(nodeIndex, {
				parameters: newParameters as INodeParameters,
			});

			this.nodeMetadata = {
				...this.nodeMetadata,
				[node.name]: {
					...this.nodeMetadata[node.name],
					parametersLastUpdatedAt: Date.now(),
				},
			} as NodeMetadataMap;
		},

		setLastNodeParameters(updateInformation: IUpdateInformation) {
			const latestNode = findLast(
				this.workflow.nodes,
				(node) => node.type === updateInformation.key,
			) as INodeUi;
			const nodeType = useNodeTypesStore().getNodeType(latestNode.type);
			if (!nodeType) return;

			const nodeParams = NodeHelpers.getNodeParameters(
				nodeType.properties,
				updateInformation.value as INodeParameters,
				true,
				false,
				latestNode,
			);

			if (latestNode) this.setNodeParameters({ value: nodeParams, name: latestNode.name }, true);
		},

		addNodeExecutionData(pushData: IPushDataNodeExecuteAfter): void {
			if (!this.workflowExecutionData?.data) {
				throw new Error('The "workflowExecutionData" is not initialized!');
			}
			if (this.workflowExecutionData.data.resultData.runData[pushData.nodeName] === undefined) {
				this.workflowExecutionData = {
					...this.workflowExecutionData,
					data: {
						...this.workflowExecutionData.data,
						resultData: {
							...this.workflowExecutionData.data.resultData,
							runData: {
								...this.workflowExecutionData.data.resultData.runData,
								[pushData.nodeName]: [],
							},
						},
					},
				};
			}
			this.workflowExecutionData.data!.resultData.runData[pushData.nodeName].push(pushData.data);
		},
		clearNodeExecutionData(nodeName: string): void {
			if (!this.workflowExecutionData?.data) {
				return;
			}

			const { [nodeName]: removedRunData, ...remainingRunData } =
				this.workflowExecutionData.data.resultData.runData;
			this.workflowExecutionData = {
				...this.workflowExecutionData,
				data: {
					...this.workflowExecutionData.data,
					resultData: {
						...this.workflowExecutionData.data.resultData,
						runData: remainingRunData,
					},
				},
			};
		},

		pinDataByNodeName(nodeName: string): INodeExecutionData[] | undefined {
			if (!this.workflow.pinData?.[nodeName]) return undefined;

			return this.workflow.pinData[nodeName].map((item) => item.json) as INodeExecutionData[];
		},

		activeNode(): INodeUi | null {
			// kept here for FE hooks
			const ndvStore = useNDVStore();
			return ndvStore.activeNode;
		},

		// Executions actions

		addActiveExecution(newActiveExecution: IExecutionsCurrentSummaryExtended): void {
			// Check if the execution exists already
			const activeExecution = this.activeExecutions.find((execution) => {
				return execution.id === newActiveExecution.id;
			});

			if (activeExecution !== undefined) {
				// Exists already so no need to add it again
				if (activeExecution.workflowName === undefined) {
					activeExecution.workflowName = newActiveExecution.workflowName;
				}
				return;
			}
			this.activeExecutions.unshift(newActiveExecution);
			this.activeExecutionId = newActiveExecution.id;
		},
		finishActiveExecution(
			finishedActiveExecution: IPushDataExecutionFinished | IPushDataUnsavedExecutionFinished,
		): void {
			// Find the execution to set to finished
			const activeExecutionIndex = this.activeExecutions.findIndex((execution) => {
				return execution.id === finishedActiveExecution.executionId;
			});

			if (activeExecutionIndex === -1) {
				// The execution could not be found
				return;
			}

			const activeExecution = this.activeExecutions[activeExecutionIndex];

			this.activeExecutions = [
				...this.activeExecutions.slice(0, activeExecutionIndex),
				{
					...activeExecution,
					...(finishedActiveExecution.executionId !== undefined
						? { id: finishedActiveExecution.executionId }
						: {}),
					finished: finishedActiveExecution.data.finished,
					stoppedAt: finishedActiveExecution.data.stoppedAt,
				},
				...this.activeExecutions.slice(activeExecutionIndex + 1),
			];

			if (finishedActiveExecution.data && (finishedActiveExecution.data as IRun).data) {
				this.setWorkflowExecutionRunData((finishedActiveExecution.data as IRun).data);
			}
		},

		setActiveExecutions(newActiveExecutions: IExecutionsCurrentSummaryExtended[]): void {
			this.activeExecutions = newActiveExecutions;
		},

		async retryExecution(id: string, loadWorkflow?: boolean): Promise<boolean> {
			let sendData;
			if (loadWorkflow === true) {
				sendData = {
					loadWorkflow: true,
				};
			}
			const rootStore = useRootStore();
			return await makeRestApiRequest(
				rootStore.getRestApiContext,
				'POST',
				`/executions/${id}/retry`,
				sendData,
			);
		},

		// Deletes executions
		async deleteExecutions(sendData: IExecutionDeleteFilter): Promise<void> {
			const rootStore = useRootStore();
			return await makeRestApiRequest(
				rootStore.getRestApiContext,
				'POST',
				'/executions/delete',
				sendData as unknown as IDataObject,
			);
		},

		// TODO: For sure needs some kind of default filter like last day, with max 10 results, ...
		async getPastExecutions(
			filter: IDataObject,
			limit: number,
			lastId?: string,
			firstId?: string,
		): Promise<IExecutionsListResponse> {
			let sendData = {};
			if (filter) {
				sendData = {
					filter,
					firstId,
					lastId,
					limit,
				};
			}
			const rootStore = useRootStore();
			return await makeRestApiRequest(rootStore.getRestApiContext, 'GET', '/executions', sendData);
		},

		async getActiveExecutions(filter: IDataObject): Promise<IExecutionsCurrentSummaryExtended[]> {
			let sendData = {};
			if (filter) {
				sendData = {
					filter,
				};
			}
			const rootStore = useRootStore();
			return await makeRestApiRequest(
				rootStore.getRestApiContext,
				'GET',
				'/executions/active',
				sendData,
			);
		},

		async getExecution(id: string): Promise<IExecutionResponse | undefined> {
			const rootStore = useRootStore();
			const response = await makeRestApiRequest(
				rootStore.getRestApiContext,
				'GET',
				`/executions/${id}`,
			);
			return response && unflattenExecutionData(response);
		},

		// Creates a new workflow
		async createNewWorkflow(sendData: IWorkflowDataUpdate): Promise<IWorkflowDb> {
			// make sure that the new ones are not active
			sendData.active = false;

			const rootStore = useRootStore();
			const projectStore = useProjectsStore();

			if (projectStore.currentProject?.id) {
				(sendData as unknown as IDataObject).projectId = projectStore.currentProject.id;
			}

			return await makeRestApiRequest(
				rootStore.getRestApiContext,
				'POST',
				'/workflows',
				sendData as unknown as IDataObject,
			);
		},

		// Updates an existing workflow
		async updateWorkflow(
			id: string,
			data: IWorkflowDataUpdate,
			forceSave = false,
		): Promise<IWorkflowDb> {
			const rootStore = useRootStore();
			return await makeRestApiRequest(
				rootStore.getRestApiContext,
				'PATCH',
				`/workflows/${id}${forceSave ? '?forceSave=true' : ''}`,
				data as unknown as IDataObject,
			);
		},

		async runWorkflow(startRunData: IStartRunData): Promise<IExecutionPushResponse> {
			const rootStore = useRootStore();
			try {
				return await makeRestApiRequest(
					rootStore.getRestApiContext,
					'POST',
					'/workflows/run',
					startRunData as unknown as IDataObject,
				);
			} catch (error) {
				if (error.response?.status === 413) {
					throw new ResponseError(i18n.baseText('workflowRun.showError.payloadTooLarge'), {
						errorCode: 413,
						httpStatusCode: 413,
					});
				}
				throw error;
			}
		},

		async removeTestWebhook(workflowId: string): Promise<boolean> {
			const rootStore = useRootStore();
			return await makeRestApiRequest(
				rootStore.getRestApiContext,
				'DELETE',
				`/test-webhook/${workflowId}`,
			);
		},

		async stopCurrentExecution(executionId: string): Promise<IExecutionsStopData> {
			const rootStore = useRootStore();
			return await makeRestApiRequest(
				rootStore.getRestApiContext,
				'POST',
				`/executions/active/${executionId}/stop`,
			);
		},

		async loadCurrentWorkflowExecutions(
			requestFilter: ExecutionsQueryFilter,
		): Promise<ExecutionSummary[]> {
			let activeExecutions = [];

			if (!requestFilter.workflowId) {
				return [];
			}
			try {
				const rootStore = useRootStore();
				if ((!requestFilter.status || !requestFilter.finished) && isEmpty(requestFilter.metadata)) {
					activeExecutions = await getActiveExecutions(rootStore.getRestApiContext, {
						workflowId: requestFilter.workflowId,
					});
				}
				const finishedExecutions = await getExecutions(rootStore.getRestApiContext, requestFilter);
				this.finishedExecutionsCount = finishedExecutions.count;
				return [...activeExecutions, ...(finishedExecutions.results || [])];
			} catch (error) {
				throw error;
			}
		},

		async fetchExecutionDataById(executionId: string): Promise<IExecutionResponse | null> {
			const rootStore = useRootStore();
			return await getExecutionData(rootStore.getRestApiContext, executionId);
		},

		deleteExecution(execution: ExecutionSummary): void {
			this.currentWorkflowExecutions.splice(this.currentWorkflowExecutions.indexOf(execution), 1);
		},

		addToCurrentExecutions(executions: ExecutionSummary[]): void {
			executions.forEach((execution) => {
				const exists = this.currentWorkflowExecutions.find((ex) => ex.id === execution.id);
				if (!exists && execution.workflowId === this.workflowId) {
					this.currentWorkflowExecutions.push(execution);
				}
			});
		},
		// Returns all the available timezones
		async getExecutionEvents(id: string): Promise<IAbstractEventMessage[]> {
			const rootStore = useRootStore();
			return await makeRestApiRequest(
				rootStore.getRestApiContext,
				'GET',
				'/eventbus/execution/' + id,
			);
		},
		// Binary data
		getBinaryUrl(
			binaryDataId: string,
			action: 'view' | 'download',
			fileName: string,
			mimeType: string,
		): string {
			const rootStore = useRootStore();
			let restUrl = rootStore.getRestUrl;
			if (restUrl.startsWith('/')) restUrl = window.location.origin + restUrl;
			const url = new URL(`${restUrl}/binary-data`);
			url.searchParams.append('id', binaryDataId);
			url.searchParams.append('action', action);
			if (fileName) url.searchParams.append('fileName', fileName);
			if (mimeType) url.searchParams.append('mimeType', mimeType);
			return url.toString();
		},

		setNodePristine(nodeName: string, isPristine: boolean): void {
			this.nodeMetadata = {
				...this.nodeMetadata,
				[nodeName]: {
					...this.nodeMetadata[nodeName],
					pristine: isPristine,
				},
			};
		},

		resetChatMessages(): void {
			this.chatMessages = [];
		},

		appendChatMessage(message: string): void {
			this.chatMessages.push(message);
		},
	},
});<|MERGE_RESOLUTION|>--- conflicted
+++ resolved
@@ -76,18 +76,14 @@
 import { isObject } from '@/utils/objectUtils';
 import { getPairedItemsMapping } from '@/utils/pairedItemUtils';
 import { isJsonKeyObject, isEmpty, stringSizeInBytes } from '@/utils/typesUtils';
-import { makeRestApiRequest, unflattenExecutionData } from '@/utils/apiUtils';
+import { makeRestApiRequest, unflattenExecutionData, ResponseError } from '@/utils/apiUtils';
 import { useNDVStore } from '@/stores/ndv.store';
 import { useNodeTypesStore } from '@/stores/nodeTypes.store';
 import { useUsersStore } from '@/stores/users.store';
 import { useSettingsStore } from '@/stores/settings.store';
 import { getCredentialOnlyNodeTypeName } from '@/utils/credentialOnlyNodes';
-<<<<<<< HEAD
+import { i18n } from '@/plugins/i18n';
 import { useProjectsStore } from '@/features/projects/projects.store';
-=======
-import { ResponseError } from '@/utils/apiUtils';
-import { i18n } from '@/plugins/i18n';
->>>>>>> 9a564af6
 
 const defaults: Omit<IWorkflowDb, 'id'> & { settings: NonNullable<IWorkflowDb['settings']> } = {
 	name: '',
