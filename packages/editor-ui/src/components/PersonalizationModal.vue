--- conflicted
+++ resolved
@@ -18,11 +18,7 @@
 			</div>
 			<div :class="$style.container" v-else>
 				<n8n-input-label :label="$i.baseText('personalizationModal.howAreYourCodingSkills')">
-<<<<<<< HEAD
-					<n8n-select :value="values[CODING_SKILL_KEY]" :placeholder="$i.baseText('personalizationModal.select')" @change="(value) => onInput(CODING_SKILL_KEY, value)">
-=======
 					<n8n-select :value="values[CODING_SKILL_KEY]" :placeholder="$i.baseText('personalizationModal.select')" @change="(value) => values[CODING_SKILL_KEY] = value">
->>>>>>> 121898dd
 						<n8n-option
 							:label="baseText('personalizationModal.neverCoded')"
 							value="0"
@@ -50,63 +46,6 @@
 					</n8n-select>
 				</n8n-input-label>
 
-<<<<<<< HEAD
-
-				<n8n-input-label :label="$i.baseText('personalizationModal.whichOfTheseAreasDoYouMainlyWorkIn')">
-					<n8n-select :value="values[WORK_AREA_KEY]" :placeholder="$i.baseText('personalizationModal.select')" @change="(value) => onInput(WORK_AREA_KEY, value)">
-						<n8n-option
-							:value="FINANCE_WORK_AREA"
-							:label="$i.baseText('personalizationModal.finance')"
-						/>
-						<n8n-option
-							:value="HR_WORK_AREA"
-							:label="$i.baseText('personalizationModal.hr')"
-						/>
-						<n8n-option
-							:value="IT_ENGINEERING_WORK_AREA"
-							:label="$i.baseText('personalizationModal.itEngineering')"
-						/>
-						<n8n-option
-							:value="LEGAL_WORK_AREA"
-							:label="$i.baseText('personalizationModal.legal')"
-						/>
-						<n8n-option
-							:value="MARKETING_WORK_AREA"
-							:label="$i.baseText('personalizationModal.marketing')"
-						/>
-						<n8n-option
-							:value="OPS_WORK_AREA"
-							:label="$i.baseText('personalizationModal.operations')"
-						/>
-						<n8n-option
-							:value="PRODUCT_WORK_AREA"
-							:label="$i.baseText('personalizationModal.product')"
-						/>
-						<n8n-option
-							:value="SALES_BUSINESSDEV_WORK_AREA"
-							:label="$i.baseText('personalizationModal.salesBizDev')"
-						/>
-						<n8n-option
-							:value="SECURITY_WORK_AREA"
-							:label="$i.baseText('personalizationModal.security')"
-						/>
-						<n8n-option
-							:value="SUPPORT_WORK_AREA"
-							:label="$i.baseText('personalizationModal.support')"
-						/>
-						<n8n-option
-							:value="EXECUTIVE_WORK_AREA"
-							:label="$i.baseText('personalizationModal.executiveTeam')"
-						/>
-						<n8n-option
-							:value="OTHER_WORK_AREA_OPTION"
-							:label="$i.baseText('personalizationModal.otherPleaseSpecify')"
-						/>
-						<n8n-option
-							:value="NOT_APPLICABLE_WORK_AREA"
-							:label="$i.baseText('personalizationModal.imNotUsingN8nForWork')"
-						/>
-=======
 				<n8n-input-label :label="$i.baseText('personalizationModal.whichOfTheseAreasDoYouMainlyWorkIn')">
 					<n8n-select :value="values[WORK_AREA_KEY]" multiple :placeholder="$i.baseText('personalizationModal.select')" @change="(value) => onMultiInput(WORK_AREA_KEY, value)">
 						<n8n-option :value="FINANCE_WORK_AREA" :label="$i.baseText('personalizationModal.finance')" />
@@ -122,80 +61,17 @@
 						<n8n-option :value="EXECUTIVE_WORK_AREA" :label="$i.baseText('personalizationModal.executiveTeam')" />
 						<n8n-option :value="OTHER_WORK_AREA_OPTION" :label="$i.baseText('personalizationModal.otherPleaseSpecify')" />
 						<n8n-option :value="NOT_APPLICABLE_WORK_AREA" :label="$i.baseText('personalizationModal.imNotUsingN8nForWork')" />
->>>>>>> 121898dd
 					</n8n-select>
 				</n8n-input-label>
-
 				<n8n-input
 					v-if="otherWorkAreaFieldVisible"
 					:value="values[OTHER_WORK_AREA_KEY]"
 					:placeholder="$i.baseText('personalizationModal.specifyYourWorkArea')"
-<<<<<<< HEAD
-					@input="(value) => onInput(OTHER_WORK_AREA_KEY, value)"
-=======
 					@input="(value) => values[OTHER_WORK_AREA_KEY] = value"
->>>>>>> 121898dd
 				/>
 
 				<section v-if="showAllIndustryQuestions">
 					<n8n-input-label :label="$i.baseText('personalizationModal.whichIndustriesIsYourCompanyIn')">
-<<<<<<< HEAD
-					<n8n-select :value="values[COMPANY_INDUSTRY_KEY]" multiple :placeholder="$i.baseText('personalizationModal.select')" @change="(value) => onInput(COMPANY_INDUSTRY_KEY, value)">
-						<n8n-option
-							:value="E_COMMERCE_INDUSTRY"
-							:label="$i.baseText('personalizationModal.eCommerce')"
-						/>
-						<n8n-option
-							:value="AUTOMATION_CONSULTING_INDUSTRY"
-							:label="$i.baseText('personalizationModal.automationConsulting')"
-							/>
-						<n8n-option
-							:value="SYSTEM_INTEGRATION_INDUSTRY"
-							:label="$i.baseText('personalizationModal.systemsIntegration')"
-							/>
-						<n8n-option
-							:value="GOVERNMENT_INDUSTRY"
-							:label="$i.baseText('personalizationModal.government')"
-						/>
-						<n8n-option
-							:value="LEGAL_INDUSTRY"
-							:label="$i.baseText('personalizationModal.legal')"
-						/>
-						<n8n-option
-							:value="HEALTHCARE_INDUSTRY"
-							:label="$i.baseText('personalizationModal.healthcare')"
-						/>
-						<n8n-option
-							:value="FINANCE_INDUSTRY"
-							:label="$i.baseText('personalizationModal.finance')"
-						/>
-						<n8n-option
-							:value="SECURITY_INDUSTRY"
-							:label="$i.baseText('personalizationModal.security')"
-						/>
-						<n8n-option
-							:value="SAAS_INDUSTRY"
-							:label="$i.baseText('personalizationModal.saas')"
-						/>
-						<n8n-option
-							:value="OTHER_INDUSTRY_OPTION"
-							:label="$i.baseText('personalizationModal.otherPleaseSpecify')"
-						/>
-
-				<section v-if="showAllIndustryQuestions">
-					<n8n-input-label label="Which industries is your company in?">
-					<n8n-select :value="values[COMPANY_INDUSTRY_KEY]" multiple placeholder="Select..." @change="(value) => onMultiInput(COMPANY_INDUSTRY_KEY, value)">
-						<n8n-option :value="E_COMMERCE_INDUSTRY" label="eCommerce" />
-						<n8n-option :value="AUTOMATION_CONSULTING_INDUSTRY" label="Automation consulting" />
-						<n8n-option :value="SYSTEM_INTEGRATION_INDUSTRY" label="Systems integration" />
-						<n8n-option :value="GOVERNMENT_INDUSTRY" label="Government" />
-						<n8n-option :value="LEGAL_INDUSTRY" label="Legal" />
-						<n8n-option :value="HEALTHCARE_INDUSTRY" label="Healthcare" />
-						<n8n-option :value="FINANCE_INDUSTRY" label="Finance" />
-						<n8n-option :value="SECURITY_INDUSTRY" label="Security" />
-						<n8n-option :value="SAAS_INDUSTRY" label="SaaS" />
-						<n8n-option :value="OTHER_INDUSTRY_OPTION" label="Other (please specify)" />
-=======
 					<n8n-select :value="values[COMPANY_INDUSTRY_KEY]" multiple :placeholder="$i.baseText('personalizationModal.select')" @change="(value) => onMultiInput(COMPANY_INDUSTRY_KEY, value)">
 						<n8n-option :value="E_COMMERCE_INDUSTRY" :label="$i.baseText('personalizationModal.eCommerce')" />
 						<n8n-option :value="AUTOMATION_CONSULTING_INDUSTRY" :label="$i.baseText('personalizationModal.automationConsulting')" />
@@ -207,26 +83,17 @@
 						<n8n-option :value="SECURITY_INDUSTRY" :label="$i.baseText('personalizationModal.security')" />
 						<n8n-option :value="SAAS_INDUSTRY" :label="$i.baseText('personalizationModal.saas')" />
 						<n8n-option :value="OTHER_INDUSTRY_OPTION" :label="$i.baseText('personalizationModal.otherPleaseSpecify')" />
->>>>>>> 121898dd
 					</n8n-select>
 				</n8n-input-label>
 				<n8n-input
 					v-if="otherCompanyIndustryFieldVisible"
 					:value="values[OTHER_COMPANY_INDUSTRY_KEY]"
 					:placeholder="$i.baseText('personalizationModal.specifyYourCompanysIndustry')"
-<<<<<<< HEAD
-					@input="(value) => onInput(OTHER_COMPANY_INDUSTRY_KEY, value)"
-				/>
-
-				<n8n-input-label :label="$i.baseText('personalizationModal.howBigIsYourCompany')">
-					<n8n-select :value="values[COMPANY_SIZE_KEY]" :placeholder="$i.baseText('personalizationModal.select')" @change="(value) => onInput(COMPANY_SIZE_KEY, value)">
-=======
 					@input="(value) => values[OTHER_COMPANY_INDUSTRY_KEY] = value"
 				/>
 
 				<n8n-input-label :label="$i.baseText('personalizationModal.howBigIsYourCompany')">
 					<n8n-select :value="values[COMPANY_SIZE_KEY]" placeholder="Select..." @change="(value) => values[COMPANY_SIZE_KEY] = value">
->>>>>>> 121898dd
 						<n8n-option
 							:label="$i.baseText('personalizationModal.lessThan20People')"
 							:value="COMPANY_SIZE_20_OR_LESS"
@@ -406,7 +273,7 @@
 
 				this.submitted = true;
 			} catch (e) {
-				this.$showError(e, this.$i.baseText('personalizationModal.errorWhileSubmittingResults'));
+				this.$showError(e, 'Error while submitting results');
 			}
 
 			this.$data.isSaving = false;
