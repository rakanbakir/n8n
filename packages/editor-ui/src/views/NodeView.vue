--- conflicted
+++ resolved
@@ -254,12 +254,8 @@
 	INode,
 	INodeConnections,
 	INodeCredentialsDetails,
-<<<<<<< HEAD
 	INodeExecutionData,
-	INodeIssues,
-=======
 	INodeInputConfiguration,
->>>>>>> 1fb51663
 	INodeTypeDescription,
 	INodeTypeNameVersion,
 	IPinData,
