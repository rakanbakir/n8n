--- conflicted
+++ resolved
@@ -952,11 +952,7 @@
 		focusedMappableInput: string;
 		mappingTelemetry: {[key: string]: string | number | boolean};
 	};
-<<<<<<< HEAD
 	mainPanelPosition: number;
-=======
-	fakeDoorFeatures: IFakeDoor[];
->>>>>>> 8ce75f12
 	draggable: {
 		isDragging: boolean;
 		type: string;
