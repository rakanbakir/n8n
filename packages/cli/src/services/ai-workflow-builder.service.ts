import { AiWorkflowBuilderService } from '@n8n/ai-workflow-builder';
import { GlobalConfig } from '@n8n/config';
import { Service } from '@n8n/di';
import { AiAssistantClient } from '@n8n_io/ai-assistant-sdk';
import type { IUser } from 'n8n-workflow';

import { N8N_VERSION } from '@/constants';
import { License } from '@/license';
import { NodeTypes } from '@/node-types';

/**
 * This service wraps the actual AiWorkflowBuilderService to avoid circular dependencies.
 * Instead of extending, we're delegating to the real service which is created on-demand.
 */
@Service()
export class WorkflowBuilderService {
	private service: AiWorkflowBuilderService | undefined;

	constructor(
		private readonly nodeTypes: NodeTypes,
		private readonly license: License,
		private readonly config: GlobalConfig,
	) {}

	private async getService(): Promise<AiWorkflowBuilderService> {
		if (!this.service) {
			let client: AiAssistantClient | undefined;

			// Create AiAssistantClient if baseUrl is configured
			const baseUrl = this.config.aiAssistant.baseUrl;
			if (baseUrl) {
				const licenseCert = await this.license.loadCertStr();
				const consumerId = this.license.getConsumerId();

				client = new AiAssistantClient({
					licenseCert,
					consumerId,
					baseUrl,
					n8nVersion: N8N_VERSION,
				});
			}

			this.service = new AiWorkflowBuilderService(this.nodeTypes, client);
		}
		return this.service;
	}

<<<<<<< HEAD
	async *chat(
		payload: { question: string; currentWorkflowJSON: string; workflowId?: string },
		user: IUser,
	) {
		const service = this.getService();
=======
	async *chat(payload: { question: string }, user: IUser) {
		const service = await this.getService();
>>>>>>> 4ca9826d
		yield* service.chat(payload, user);
	}
}<|MERGE_RESOLUTION|>--- conflicted
+++ resolved
@@ -45,16 +45,8 @@
 		return this.service;
 	}
 
-<<<<<<< HEAD
-	async *chat(
-		payload: { question: string; currentWorkflowJSON: string; workflowId?: string },
-		user: IUser,
-	) {
-		const service = this.getService();
-=======
-	async *chat(payload: { question: string }, user: IUser) {
+	async *chat(payload: { question: string; currentWorkflowJSON: string; workflowId?: string }, user: IUser) {
 		const service = await this.getService();
->>>>>>> 4ca9826d
 		yield* service.chat(payload, user);
 	}
 }