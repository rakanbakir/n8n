--- conflicted
+++ resolved
@@ -132,6 +132,7 @@
 import Container from 'typedi';
 import url, { URL, URLSearchParams } from 'url';
 
+import { createAgentStartJob } from './Agent';
 import { BinaryDataService } from './BinaryData/BinaryData.service';
 import type { BinaryData } from './BinaryData/types';
 import { binaryToBuffer } from './BinaryData/utils';
@@ -160,12 +161,6 @@
 import { ScheduledTaskManager } from './ScheduledTaskManager';
 import { getSecretsProxy } from './Secrets';
 import { SSHClientsManager } from './SSHClientsManager';
-<<<<<<< HEAD
-import { binaryToBuffer } from './BinaryData/utils';
-import { createAgentStartJob } from './Agent';
-import { getNodeAsTool } from './CreateNodeAsTool';
-=======
->>>>>>> e04b980d
 
 axios.defaults.timeout = 300000;
 // Prevent axios from adding x-form-www-urlencoded headers by default
