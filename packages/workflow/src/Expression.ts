import { DateTime, Duration, Interval } from 'luxon';
import * as tmpl from '@n8n_io/riot-tmpl';

import type {
	IDataObject,
	IExecuteData,
	INode,
	INodeExecutionData,
	INodeParameterResourceLocator,
	INodeParameters,
	IRunExecutionData,
	IWorkflowDataProxyAdditionalKeys,
	IWorkflowDataProxyData,
	NodeParameterValue,
	NodeParameterValueType,
	WorkflowExecuteMode,
} from './Interfaces';
import { ExpressionError, ExpressionExtensionError } from './ExpressionError';
import { WorkflowDataProxy } from './WorkflowDataProxy';
import type { Workflow } from './Workflow';

import { extend, extendOptional } from './Extensions';
import { extendedFunctions } from './Extensions/ExtendedFunctions';
import { extendSyntax } from './Extensions/ExpressionExtension';
import { evaluateExpression, setErrorHandler } from './ExpressionEvaluatorProxy';

const IS_FRONTEND_IN_DEV_MODE =
	typeof process === 'object' &&
	Object.keys(process).length === 1 &&
	'env' in process &&
	Object.keys(process.env).length === 0;

const IS_FRONTEND = typeof process === 'undefined' || IS_FRONTEND_IN_DEV_MODE;

export const isSyntaxError = (error: unknown): error is SyntaxError =>
	error instanceof SyntaxError || (error instanceof Error && error.name === 'SyntaxError');

export const isExpressionError = (error: unknown): error is ExpressionError =>
	error instanceof ExpressionError || error instanceof ExpressionExtensionError;

export const isTypeError = (error: unknown): error is TypeError =>
	error instanceof TypeError || (error instanceof Error && error.name === 'TypeError');

<<<<<<< HEAD
=======
// Make sure that error get forwarded
>>>>>>> bf74f09d
setErrorHandler((error: Error) => {
	if (isExpressionError(error)) throw error;
});

// eslint-disable-next-line @typescript-eslint/naming-convention
const AsyncFunction = (async () => {}).constructor as FunctionConstructor;

const fnConstructors = {
	sync: Function.prototype.constructor,

	async: AsyncFunction.prototype.constructor,
	mock: () => {
		throw new ExpressionError('Arbitrary code execution detected');
	},
};

export class Expression {
	workflow: Workflow;

	constructor(workflow: Workflow) {
		this.workflow = workflow;
	}

	static resolveWithoutWorkflow(expression: string, data: IDataObject = {}) {
		return tmpl.tmpl(expression, data);
	}

	/**
	 * Converts an object to a string in a way to make it clear that
	 * the value comes from an object
	 *
	 */
	convertObjectValueToString(value: object): string {
		const typeName = Array.isArray(value) ? 'Array' : 'Object';

		if (value instanceof DateTime && value.invalidReason !== null) {
			throw new Error('invalid DateTime');
		}

		let result = '';
		if (value instanceof Date) {
			// We don't want to use JSON.stringify for dates since it disregards workflow timezone
			result = DateTime.fromJSDate(value, {
				zone: this.workflow.settings?.timezone ?? 'default',
			}).toISO();
		} else {
			result = JSON.stringify(value);
		}

		result = result
			.replace(/,"/g, ', "') // spacing for
			.replace(/":/g, '": '); // readability

		return `[${typeName}: ${result}]`;
	}

	/**
	 * Resolves the parameter value.  If it is an expression it will execute it and
	 * return the result. For everything simply the supplied value will be returned.
	 *
	 * @param {(IRunExecutionData | null)} runExecutionData
	 * @param {boolean} [returnObjectAsString=false]
	 */
	// TODO: Clean that up at some point and move all the options into an options object
	resolveSimpleParameterValue(
		parameterValue: NodeParameterValue,
		siblingParameters: INodeParameters,
		runExecutionData: IRunExecutionData | null,
		runIndex: number,
		itemIndex: number,
		activeNodeName: string,
		connectionInputData: INodeExecutionData[],
		mode: WorkflowExecuteMode,
		timezone: string,
		additionalKeys: IWorkflowDataProxyAdditionalKeys,
		executeData?: IExecuteData,
		returnObjectAsString = false,
		selfData = {},
		contextNodeName?: string,
	): NodeParameterValue | INodeParameters | NodeParameterValue[] | INodeParameters[] {
		// Check if it is an expression
		if (typeof parameterValue !== 'string' || parameterValue.charAt(0) !== '=') {
			// Is no expression so return value
			return parameterValue;
		}

		// Is an expression

		// Remove the equal sign

		parameterValue = parameterValue.substr(1);

		// Generate a data proxy which allows to query workflow data
		const dataProxy = new WorkflowDataProxy(
			this.workflow,
			runExecutionData,
			runIndex,
			itemIndex,
			activeNodeName,
			connectionInputData,
			siblingParameters,
			mode,
			timezone,
			additionalKeys,
			executeData,
			-1,
			selfData,
			contextNodeName,
		);
		const data = dataProxy.getDataProxy();

		// Support only a subset of process properties
		data.process =
			typeof process !== 'undefined'
				? {
						arch: process.arch,
						env: process.env.N8N_BLOCK_ENV_ACCESS_IN_NODE === 'true' ? {} : process.env,
						platform: process.platform,
						pid: process.pid,
						ppid: process.ppid,
						release: process.release,
						version: process.pid,
						versions: process.versions,
				  }
				: {};

		/**
		 * Denylist
		 */

		data.document = {};
		data.global = {};
		data.window = {};
		data.Window = {};
		data.this = {};
		data.globalThis = {};
		data.self = {};

		// Alerts
		data.alert = {};
		data.prompt = {};
		data.confirm = {};

		// Prevent Remote Code Execution
		data.eval = {};
		data.uneval = {};
		data.setTimeout = {};
		data.setInterval = {};
		data.Function = {};

		// Prevent requests
		data.fetch = {};
		data.XMLHttpRequest = {};

		// Prevent control abstraction
		data.Promise = {};
		data.Generator = {};
		data.GeneratorFunction = {};
		data.AsyncFunction = {};
		data.AsyncGenerator = {};
		data.AsyncGeneratorFunction = {};

		// Prevent WASM
		data.WebAssembly = {};

		// Prevent Reflection
		data.Reflect = {};
		data.Proxy = {};

		data.constructor = {};

		// Deprecated
		data.escape = {};
		data.unescape = {};

		/**
		 * Allowlist
		 */

		// Dates
		data.Date = Date;
		data.DateTime = DateTime;
		data.Interval = Interval;
		data.Duration = Duration;

		// Objects
		data.Object = Object;

		// Arrays
		data.Array = Array;
		data.Int8Array = Int8Array;
		data.Uint8Array = Uint8Array;
		data.Uint8ClampedArray = Uint8ClampedArray;
		data.Int16Array = Int16Array;
		data.Uint16Array = Uint16Array;
		data.Int32Array = Int32Array;
		data.Uint32Array = Uint32Array;
		data.Float32Array = Float32Array;
		data.Float64Array = Float64Array;
		data.BigInt64Array = typeof BigInt64Array !== 'undefined' ? BigInt64Array : {};
		data.BigUint64Array = typeof BigUint64Array !== 'undefined' ? BigUint64Array : {};

		// Collections
		data.Map = typeof Map !== 'undefined' ? Map : {};
		data.WeakMap = typeof WeakMap !== 'undefined' ? WeakMap : {};
		data.Set = typeof Set !== 'undefined' ? Set : {};
		data.WeakSet = typeof WeakSet !== 'undefined' ? WeakSet : {};

		// Errors
		data.Error = Error;
		data.TypeError = TypeError;
		data.SyntaxError = SyntaxError;
		data.EvalError = EvalError;
		data.RangeError = RangeError;
		data.ReferenceError = ReferenceError;
		data.URIError = URIError;

		// Internationalization
		data.Intl = typeof Intl !== 'undefined' ? Intl : {};

		// Text
		// eslint-disable-next-line id-denylist
		data.String = String;
		data.RegExp = RegExp;

		// Math
		data.Math = Math;
		// eslint-disable-next-line id-denylist
		data.Number = Number;
		data.BigInt = typeof BigInt !== 'undefined' ? BigInt : {};
		data.Infinity = Infinity;
		data.NaN = NaN;
		data.isFinite = Number.isFinite;
		data.isNaN = Number.isNaN;
		data.parseFloat = parseFloat;
		data.parseInt = parseInt;

		// Structured data
		data.JSON = JSON;
		data.ArrayBuffer = typeof ArrayBuffer !== 'undefined' ? ArrayBuffer : {};
		data.SharedArrayBuffer = typeof SharedArrayBuffer !== 'undefined' ? SharedArrayBuffer : {};
		data.Atomics = typeof Atomics !== 'undefined' ? Atomics : {};
		data.DataView = typeof DataView !== 'undefined' ? DataView : {};

		data.encodeURI = encodeURI;
		data.encodeURIComponent = encodeURIComponent;
		data.decodeURI = decodeURI;
		data.decodeURIComponent = decodeURIComponent;

		// Other
		// eslint-disable-next-line id-denylist
		data.Boolean = Boolean;
		data.Symbol = Symbol;

		// expression extensions
		data.extend = extend;
		data.extendOptional = extendOptional;

		Object.assign(data, extendedFunctions);

		const constructorValidation = new RegExp(/\.\s*constructor/gm);
		if (parameterValue.match(constructorValidation)) {
			throw new ExpressionError('Expression contains invalid constructor function call', {
				causeDetailed: 'Constructor override attempt is not allowed due to security concerns',
				runIndex,
				itemIndex,
			});
		}

		// Execute the expression
		const extendedExpression = extendSyntax(parameterValue);
		const returnValue = this.renderExpression(extendedExpression, data);
		if (typeof returnValue === 'function') {
			if (returnValue.name === '$') throw new Error('invalid syntax');

			if (returnValue.name === 'DateTime')
				throw new Error('this is a DateTime, please access its methods');

			throw new Error('this is a function, please add ()');
		} else if (typeof returnValue === 'string') {
			return returnValue;
		} else if (returnValue !== null && typeof returnValue === 'object') {
			if (returnObjectAsString) {
				return this.convertObjectValueToString(returnValue);
			}
		}

		return returnValue;
	}

	private renderExpression(
		expression: string,
		data: IWorkflowDataProxyData,
	): tmpl.ReturnValue | undefined {
		try {
			[Function, AsyncFunction].forEach(({ prototype }) =>
				Object.defineProperty(prototype, 'constructor', { value: fnConstructors.mock }),
			);
			return evaluateExpression(expression, data);
		} catch (error) {
			if (isExpressionError(error)) throw error;

			if (isSyntaxError(error)) throw new Error('invalid syntax');

			if (isTypeError(error) && IS_FRONTEND && error.message.endsWith('is not a function')) {
				const match = error.message.match(/(?<msg>[^.]+is not a function)/);

				if (!match?.groups?.msg) return null;

				throw new Error(match.groups.msg);
			}
		} finally {
			Object.defineProperty(Function.prototype, 'constructor', { value: fnConstructors.sync });
			Object.defineProperty(AsyncFunction.prototype, 'constructor', {
				value: fnConstructors.async,
			});
		}

		return null;
	}

	/**
	 * Resolves value of parameter. But does not work for workflow-data.
	 *
	 * @param {(string | undefined)} parameterValue
	 */
	getSimpleParameterValue(
		node: INode,
		parameterValue: string | boolean | undefined,
		mode: WorkflowExecuteMode,
		timezone: string,
		additionalKeys: IWorkflowDataProxyAdditionalKeys,
		executeData?: IExecuteData,
		defaultValue?: boolean | number | string | unknown[],
	): boolean | number | string | undefined | unknown[] {
		if (parameterValue === undefined) {
			// Value is not set so return the default
			return defaultValue;
		}

		// Get the value of the node (can be an expression)
		const runIndex = 0;
		const itemIndex = 0;
		const connectionInputData: INodeExecutionData[] = [];
		const runData: IRunExecutionData = {
			resultData: {
				runData: {},
			},
		};

		return this.getParameterValue(
			parameterValue,
			runData,
			runIndex,
			itemIndex,
			node.name,
			connectionInputData,
			mode,
			timezone,
			additionalKeys,
			executeData,
		) as boolean | number | string | undefined;
	}

	/**
	 * Resolves value of complex parameter. But does not work for workflow-data.
	 *
	 * @param {(NodeParameterValue | INodeParameters | NodeParameterValue[] | INodeParameters[])} parameterValue
	 * @param {(NodeParameterValue | INodeParameters | NodeParameterValue[] | INodeParameters[] | undefined)} [defaultValue]
	 */
	getComplexParameterValue(
		node: INode,
		parameterValue: NodeParameterValue | INodeParameters | NodeParameterValue[] | INodeParameters[],
		mode: WorkflowExecuteMode,
		timezone: string,
		additionalKeys: IWorkflowDataProxyAdditionalKeys,
		executeData?: IExecuteData,
		defaultValue: NodeParameterValueType | undefined = undefined,
		selfData = {},
	): NodeParameterValueType | undefined {
		if (parameterValue === undefined) {
			// Value is not set so return the default
			return defaultValue;
		}

		// Get the value of the node (can be an expression)
		const runIndex = 0;
		const itemIndex = 0;
		const connectionInputData: INodeExecutionData[] = [];
		const runData: IRunExecutionData = {
			resultData: {
				runData: {},
			},
		};

		// Resolve the "outer" main values
		const returnData = this.getParameterValue(
			parameterValue,
			runData,
			runIndex,
			itemIndex,
			node.name,
			connectionInputData,
			mode,
			timezone,
			additionalKeys,
			executeData,
			false,
			selfData,
		);

		// Resolve the "inner" values
		return this.getParameterValue(
			returnData,
			runData,
			runIndex,
			itemIndex,
			node.name,
			connectionInputData,
			mode,
			timezone,
			additionalKeys,
			executeData,
			false,
			selfData,
		);
	}

	/**
	 * Returns the resolved node parameter value. If it is an expression it will execute it and
	 * return the result. If the value to resolve is an array or object it will do the same
	 * for all of the items and values.
	 *
	 * @param {(NodeParameterValue | INodeParameters | NodeParameterValue[] | INodeParameters[])} parameterValue
	 * @param {(IRunExecutionData | null)} runExecutionData
	 * @param {boolean} [returnObjectAsString=false]
	 */
	// TODO: Clean that up at some point and move all the options into an options object
	getParameterValue(
		parameterValue: NodeParameterValueType | INodeParameterResourceLocator,
		runExecutionData: IRunExecutionData | null,
		runIndex: number,
		itemIndex: number,
		activeNodeName: string,
		connectionInputData: INodeExecutionData[],
		mode: WorkflowExecuteMode,
		timezone: string,
		additionalKeys: IWorkflowDataProxyAdditionalKeys,
		executeData?: IExecuteData,
		returnObjectAsString = false,
		selfData = {},
		contextNodeName?: string,
	): NodeParameterValueType {
		// Helper function which returns true when the parameter is a complex one or array
		const isComplexParameter = (value: NodeParameterValueType) => {
			return typeof value === 'object';
		};

		// Helper function which resolves a parameter value depending on if it is simply or not
		const resolveParameterValue = (
			value: NodeParameterValueType,
			siblingParameters: INodeParameters,
		) => {
			if (isComplexParameter(value)) {
				return this.getParameterValue(
					value,
					runExecutionData,
					runIndex,
					itemIndex,
					activeNodeName,
					connectionInputData,
					mode,
					timezone,
					additionalKeys,
					executeData,
					returnObjectAsString,
					selfData,
					contextNodeName,
				);
			}

			return this.resolveSimpleParameterValue(
				value as NodeParameterValue,
				siblingParameters,
				runExecutionData,
				runIndex,
				itemIndex,
				activeNodeName,
				connectionInputData,
				mode,
				timezone,
				additionalKeys,
				executeData,
				returnObjectAsString,
				selfData,
				contextNodeName,
			);
		};

		// Check if it value is a simple one that we can get it resolved directly
		if (!isComplexParameter(parameterValue)) {
			return this.resolveSimpleParameterValue(
				parameterValue as NodeParameterValue,
				{},
				runExecutionData,
				runIndex,
				itemIndex,
				activeNodeName,
				connectionInputData,
				mode,
				timezone,
				additionalKeys,
				executeData,
				returnObjectAsString,
				selfData,
				contextNodeName,
			);
		}

		// The parameter value is complex so resolve depending on type
		if (Array.isArray(parameterValue)) {
			// Data is an array
			const returnData = parameterValue.map((item) =>
				resolveParameterValue(item as NodeParameterValueType, {}),
			);
			return returnData as NodeParameterValue[] | INodeParameters[];
		}

		if (parameterValue === null || parameterValue === undefined) {
			return parameterValue;
		}

		if (typeof parameterValue !== 'object') {
			return {};
		}

		// Data is an object
		const returnData: INodeParameters = {};

		for (const [key, value] of Object.entries(parameterValue)) {
			returnData[key] = resolveParameterValue(
				value as NodeParameterValueType,
				parameterValue as INodeParameters,
			);
		}

		if (returnObjectAsString && typeof returnData === 'object') {
			return this.convertObjectValueToString(returnData);
		}

		return returnData;
	}
}<|MERGE_RESOLUTION|>--- conflicted
+++ resolved
@@ -41,10 +41,7 @@
 export const isTypeError = (error: unknown): error is TypeError =>
 	error instanceof TypeError || (error instanceof Error && error.name === 'TypeError');
 
-<<<<<<< HEAD
-=======
 // Make sure that error get forwarded
->>>>>>> bf74f09d
 setErrorHandler((error: Error) => {
 	if (isExpressionError(error)) throw error;
 });
