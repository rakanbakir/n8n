import { defineStore } from 'pinia';
import { DATA_STORE_STORE, DEFAULT_ID_COLUMN_NAME } from '@/features/dataStore/constants';
import { ref } from 'vue';
import { useRootStore } from '@n8n/stores/useRootStore';
import {
	fetchDataStoresApi,
	createDataStoreApi,
	deleteDataStoreApi,
	updateDataStoreApi,
	addDataStoreColumnApi,
<<<<<<< HEAD
	deleteDataStoreColumnApi,
	moveDataStoreColumnApi,
=======
>>>>>>> adaa1180
} from '@/features/dataStore/dataStore.api';
import type { DataStore, DataStoreColumnCreatePayload } from '@/features/dataStore/datastore.types';
import { useProjectsStore } from '@/stores/projects.store';

export const useDataStoreStore = defineStore(DATA_STORE_STORE, () => {
	const rootStore = useRootStore();
	const projectStore = useProjectsStore();

	const dataStores = ref<DataStore[]>([]);
	const totalCount = ref(0);

	const fetchDataStores = async (projectId: string, page: number, pageSize: number) => {
		const response = await fetchDataStoresApi(rootStore.restApiContext, projectId, {
			skip: (page - 1) * pageSize,
			take: pageSize,
		});
		dataStores.value = response.data;
		totalCount.value = response.count;
	};

	const createDataStore = async (name: string, projectId?: string) => {
		const defaultColumn: DataStoreColumnCreatePayload = {
			name: DEFAULT_ID_COLUMN_NAME,
			type: 'string',
		};
		const newStore = await createDataStoreApi(rootStore.restApiContext, name, projectId, [
			defaultColumn,
		]);
		if (!newStore.project && projectId) {
			const project = await projectStore.fetchProject(projectId);
			if (project) {
				newStore.project = project;
			}
		}
		dataStores.value.push(newStore);
		totalCount.value += 1;
		return newStore;
	};

	const deleteDataStore = async (datastoreId: string, projectId?: string) => {
		const deleted = await deleteDataStoreApi(rootStore.restApiContext, datastoreId, projectId);
		if (deleted) {
			dataStores.value = dataStores.value.filter((store) => store.id !== datastoreId);
			totalCount.value -= 1;
		}
		return deleted;
	};

	const deleteDataStoreColumn = async (datastoreId: string, columnId: string) => {
		const deleted = await deleteDataStoreColumnApi(rootStore.restApiContext, datastoreId, columnId);
		if (deleted) {
			const index = dataStores.value.findIndex((store) => store.id === datastoreId);
			if (index !== -1) {
				dataStores.value[index].columns = dataStores.value[index].columns.filter(
					(col) => col.id !== columnId,
				);
			}
		}
		return deleted;
	};

	const updateDataStore = async (datastoreId: string, name: string, projectId?: string) => {
		const updated = await updateDataStoreApi(
			rootStore.restApiContext,
			datastoreId,
			name,
			projectId,
		);
		if (updated) {
			const index = dataStores.value.findIndex((store) => store.id === datastoreId);
			if (index !== -1) {
				dataStores.value[index] = { ...dataStores.value[index], name };
			}
		}
		return updated;
	};

	const fetchDataStoreDetails = async (datastoreId: string, projectId: string) => {
		const response = await fetchDataStoresApi(rootStore.restApiContext, projectId, undefined, {
			id: datastoreId,
		});
		if (response.data.length > 0) {
			return response.data[0];
		}
		return null;
	};

	const fetchOrFindDataStore = async (datastoreId: string, projectId: string) => {
		const existingStore = dataStores.value.find((store) => store.id === datastoreId);
		if (existingStore) {
			return existingStore;
		}
		return await fetchDataStoreDetails(datastoreId, projectId);
	};

<<<<<<< HEAD
	const addDataStoreColumn = async (datastoreId: string, column: DataStoreColumnCreatePayload) => {
		const newColumn = await addDataStoreColumnApi(rootStore.restApiContext, datastoreId, column);
		if (newColumn) {
			const index = dataStores.value.findIndex((store) => store.id === datastoreId);
			if (index !== -1) {
				dataStores.value[index].columns.push(newColumn);
			}
		}
		return newColumn;
	};

	const moveDataStoreColumn = async (
		datastoreId: string,
		columnId: string,
		targetIndex: number,
	) => {
		const moved = await moveDataStoreColumnApi(
			rootStore.restApiContext,
			datastoreId,
			columnId,
			targetIndex,
		);
		if (moved) {
			const index = dataStores.value.findIndex((store) => store.id === datastoreId);
			if (index !== -1) {
				const column = dataStores.value[index].columns.find((col) => col.id === columnId);
				if (column) {
					const newColumns = [...dataStores.value[index].columns];
					newColumns.splice(targetIndex, 0, column);
					newColumns.splice(column.index, 1);
					dataStores.value[index].columns = newColumns;
				}
			}
		}
		return moved;
=======
	const addDataStoreColumn = async (
		datastoreId: string,
		projectId: string,
		column: DataStoreColumnCreatePayload,
	) => {
		const newColumn = await addDataStoreColumnApi(
			rootStore.restApiContext,
			datastoreId,
			projectId,
			column,
		);
		if (newColumn) {
			const index = dataStores.value.findIndex((store) => store.id === datastoreId);
			if (index !== -1) {
				dataStores.value[index].columns.push(newColumn);
			}
		}
		return newColumn;
>>>>>>> adaa1180
	};

	return {
		dataStores,
		totalCount,
		fetchDataStores,
		createDataStore,
		deleteDataStore,
		updateDataStore,
		fetchDataStoreDetails,
		fetchOrFindDataStore,
		addDataStoreColumn,
<<<<<<< HEAD
		deleteDataStoreColumn,
		moveDataStoreColumn,
=======
>>>>>>> adaa1180
	};
});<|MERGE_RESOLUTION|>--- conflicted
+++ resolved
@@ -8,11 +8,8 @@
 	deleteDataStoreApi,
 	updateDataStoreApi,
 	addDataStoreColumnApi,
-<<<<<<< HEAD
 	deleteDataStoreColumnApi,
 	moveDataStoreColumnApi,
-=======
->>>>>>> adaa1180
 } from '@/features/dataStore/dataStore.api';
 import type { DataStore, DataStoreColumnCreatePayload } from '@/features/dataStore/datastore.types';
 import { useProjectsStore } from '@/stores/projects.store';
@@ -108,9 +105,17 @@
 		return await fetchDataStoreDetails(datastoreId, projectId);
 	};
 
-<<<<<<< HEAD
-	const addDataStoreColumn = async (datastoreId: string, column: DataStoreColumnCreatePayload) => {
-		const newColumn = await addDataStoreColumnApi(rootStore.restApiContext, datastoreId, column);
+	const addDataStoreColumn = async (
+		datastoreId: string,
+		projectId: string,
+		column: DataStoreColumnCreatePayload,
+	) => {
+		const newColumn = await addDataStoreColumnApi(
+			rootStore.restApiContext,
+			datastoreId,
+			projectId,
+			column,
+		);
 		if (newColumn) {
 			const index = dataStores.value.findIndex((store) => store.id === datastoreId);
 			if (index !== -1) {
@@ -144,26 +149,6 @@
 			}
 		}
 		return moved;
-=======
-	const addDataStoreColumn = async (
-		datastoreId: string,
-		projectId: string,
-		column: DataStoreColumnCreatePayload,
-	) => {
-		const newColumn = await addDataStoreColumnApi(
-			rootStore.restApiContext,
-			datastoreId,
-			projectId,
-			column,
-		);
-		if (newColumn) {
-			const index = dataStores.value.findIndex((store) => store.id === datastoreId);
-			if (index !== -1) {
-				dataStores.value[index].columns.push(newColumn);
-			}
-		}
-		return newColumn;
->>>>>>> adaa1180
 	};
 
 	return {
@@ -176,10 +161,7 @@
 		fetchDataStoreDetails,
 		fetchOrFindDataStore,
 		addDataStoreColumn,
-<<<<<<< HEAD
 		deleteDataStoreColumn,
 		moveDataStoreColumn,
-=======
->>>>>>> adaa1180
 	};
 });