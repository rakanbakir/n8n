--- conflicted
+++ resolved
@@ -49,12 +49,8 @@
 
 export type DataStoreListOptions = Partial<ListDataStoreQueryDto> & {
 	filter: { projectId: string };
-<<<<<<< HEAD
-};
-=======
 };
 
 export type DataStoreColumnJsType = string | number | boolean | Date;
 
-export type DataStoreRows = Array<Record<string, DataStoreColumnJsType | null>>;
->>>>>>> f05e13fa
+export type DataStoreRows = Array<Record<string, DataStoreColumnJsType | null>>;